/*
 * SonarQube, open source software quality management tool.
 * Copyright (C) 2008-2014 SonarSource
 * mailto:contact AT sonarsource DOT com
 *
 * SonarQube is free software; you can redistribute it and/or
 * modify it under the terms of the GNU Lesser General Public
 * License as published by the Free Software Foundation; either
 * version 3 of the License, or (at your option) any later version.
 *
 * SonarQube is distributed in the hope that it will be useful,
 * but WITHOUT ANY WARRANTY; without even the implied warranty of
 * MERCHANTABILITY or FITNESS FOR A PARTICULAR PURPOSE.  See the GNU
 * Lesser General Public License for more details.
 *
 * You should have received a copy of the GNU Lesser General Public License
 * along with this program; if not, write to the Free Software Foundation,
 * Inc., 51 Franklin Street, Fifth Floor, Boston, MA  02110-1301, USA.
 */
/*
 * SonarQube, open source software quality management tool.
 * Copyright (C) 2008-2014 SonarSource
 * mailto:contact AT sonarsource DOT com
 *
 * SonarQube is free software; you can redistribute it and/or
 * modify it under the terms of the GNU Lesser General Public
 * License as published by the Free Software Foundation; either
 * version 3 of the License, or (at your option) any later version.
 *
 * SonarQube is distributed in the hope that it will be useful,
 * but WITHOUT ANY WARRANTY; without even the implied warranty of
 * MERCHANTABILITY or FITNESS FOR A PARTICULAR PURPOSE.  See the GNU
 * Lesser General Public License for more details.
 *
 * You should have received a copy of the GNU Lesser General Public License
 * along with this program; if not, write to the Free Software Foundation,
 * Inc., 51 Franklin Street, Fifth Floor, Boston, MA  02110-1301, USA.
 */
package org.sonar.server.computation;

import org.apache.commons.io.FileUtils;
import org.apache.commons.lang.RandomStringUtils;
import org.junit.Before;
import org.junit.ClassRule;
import org.junit.Rule;
import org.junit.Test;
import org.mockito.Mockito;
import org.sonar.api.resources.Qualifiers;
import org.sonar.api.utils.System2;
import org.sonar.api.utils.ZipUtils;
import org.sonar.api.utils.internal.JUnitTempFolder;
import org.sonar.api.utils.log.LogTester;
import org.sonar.api.utils.log.LoggerLevel;
import org.sonar.batch.protocol.output.BatchOutputWriter;
import org.sonar.batch.protocol.output.BatchReport;
import org.sonar.core.activity.Activity;
import org.sonar.core.computation.db.AnalysisReportDto;
import org.sonar.core.persistence.DbSession;
import org.sonar.core.persistence.DbTester;
import org.sonar.server.activity.ActivityService;
import org.sonar.server.component.db.ComponentDao;
import org.sonar.server.computation.step.ComputationStep;
import org.sonar.server.computation.step.ComputationSteps;
import org.sonar.server.db.DbClient;
import org.sonar.server.properties.ProjectSettingsFactory;

import java.io.File;
import java.io.IOException;
import java.util.Arrays;

import static org.assertj.core.api.Assertions.assertThat;
import static org.junit.Assert.fail;
import static org.mockito.Matchers.any;
import static org.mockito.Mockito.*;

public class ComputationServiceTest {

  @ClassRule
  public static DbTester dbTester = new DbTester();

  @Rule
  public JUnitTempFolder tempFolder = new JUnitTempFolder();

  @Rule
  public LogTester logTester = new LogTester();

  ComputationStep projectStep1 = mockStep(Qualifiers.PROJECT);
  ComputationStep projectStep2 = mockStep(Qualifiers.PROJECT);
  ComputationStep viewStep = mockStep(Qualifiers.VIEW);
  ComputationSteps steps = mock(ComputationSteps.class);
  ActivityService activityService = mock(ActivityService.class);
  System2 system = mock(System2.class);
  ComputationService sut;

  @Before
  public void setUp() throws Exception {
    DbClient dbClient = new DbClient(dbTester.database(), dbTester.myBatis(), new ComponentDao());
    sut = new ComputationService(dbClient, steps, activityService, tempFolder, system);

    // db contains project with key "P1"
    dbTester.prepareDbUnit(getClass(), "shared.xml");
  }

  @Test
  public void process_project() throws Exception {
    logTester.setLevel(LoggerLevel.INFO);

    // view step is not supposed to be executed
    when(steps.orderedSteps()).thenReturn(Arrays.asList(projectStep1, projectStep2, viewStep));
    AnalysisReportDto dto = AnalysisReportDto.newForTests(1L).setProjectKey("P1").setUuid("U1");
    File zip = generateZip();

    sut.process(new ReportQueue.Item(dto, zip));

<<<<<<< HEAD
    // load report from db and parse it
    ComputationService sut = new ComputationService(dbClient, steps, activityService, mock(ProjectSettingsFactory.class, Mockito.RETURNS_DEEP_STUBS));
    AnalysisReportDto report = AnalysisReportDto.newForTests(1L);
    report.setProjectKey("PROJECT_KEY");
    assertThat(report.getStatus()).isNull();
    sut.process(report);
=======
    // report is integrated -> status is set to SUCCESS
    assertThat(dto.getStatus()).isEqualTo(AnalysisReportDto.Status.SUCCESS);
    assertThat(dto.getFinishedAt()).isNotNull();
>>>>>>> e29d4bfc

    // one info log at the end
    assertThat(logTester.logs(LoggerLevel.INFO)).hasSize(1);
    assertThat(logTester.logs(LoggerLevel.INFO).get(0)).startsWith("Analysis of project P1 (report 1) (done) | time=");

    // execute only the steps supporting the project qualifier
    verify(projectStep1).execute(any(ComputationContext.class));
    verify(projectStep2).execute(any(ComputationContext.class));
    verify(viewStep, never()).execute(any(ComputationContext.class));
    verify(activityService).write(any(DbSession.class), eq(Activity.Type.ANALYSIS_REPORT), any(ReportActivity.class));
  }

  @Test
  public void debug_logs() throws Exception {
    logTester.setLevel(LoggerLevel.DEBUG);

    AnalysisReportDto dto = AnalysisReportDto.newForTests(1L).setProjectKey("P1").setUuid("U1");
    File zip = generateZip();
    sut.process(new ReportQueue.Item(dto, zip));

    assertThat(logTester.logs(LoggerLevel.DEBUG)).isNotEmpty();
  }

  @Test
  public void fail_if_corrupted_zip() throws Exception {
    AnalysisReportDto dto = AnalysisReportDto.newForTests(1L).setProjectKey("P1").setUuid("U1");
    File zip = tempFolder.newFile();
    FileUtils.write(zip, "not a file");

    try {
      sut.process(new ReportQueue.Item(dto, zip));
      fail();
    } catch (IllegalStateException e) {
      assertThat(e.getMessage()).startsWith("Fail to unzip " + zip.getAbsolutePath() + " into ");
      assertThat(dto.getStatus()).isEqualTo(AnalysisReportDto.Status.FAILED);
      assertThat(dto.getFinishedAt()).isNotNull();
    }
  }

  @Test
  public void step_error() throws Exception {
    when(steps.orderedSteps()).thenReturn(Arrays.asList(projectStep1));
    doThrow(new IllegalStateException("pb")).when(projectStep1).execute(any(ComputationContext.class));

    AnalysisReportDto dto = AnalysisReportDto.newForTests(1L).setProjectKey("P1").setUuid("U1");
    File zip = generateZip();

<<<<<<< HEAD
    // load report from db and parse it
    ComputationService sut = new ComputationService(dbClient, steps, activityService, mock(ProjectSettingsFactory.class, Mockito.RETURNS_DEEP_STUBS));
    AnalysisReportDto report = AnalysisReportDto.newForTests(1L);
    report.setProjectKey("PROJECT_KEY");
=======
>>>>>>> e29d4bfc
    try {
      sut.process(new ReportQueue.Item(dto, zip));
      fail();
    } catch (IllegalStateException e) {
      assertThat(e.getMessage()).isEqualTo("pb");
      assertThat(dto.getStatus()).isEqualTo(AnalysisReportDto.Status.FAILED);
      assertThat(dto.getFinishedAt()).isNotNull();
    }
  }

  private ComputationStep mockStep(String... qualifiers) {
    ComputationStep step = mock(ComputationStep.class);
    when(step.supportedProjectQualifiers()).thenReturn(qualifiers);
    when(step.getDescription()).thenReturn(RandomStringUtils.randomAscii(5));
    return step;
  }

  private File generateZip() throws IOException {
    File dir = tempFolder.newDir();
    BatchOutputWriter writer = new BatchOutputWriter(dir);
    writer.writeMetadata(BatchReport.Metadata.newBuilder()
      .setRootComponentRef(1)
      .setProjectKey("PROJECT_KEY")
      .setAnalysisDate(150000000L)
      .build());
    File zip = tempFolder.newFile();
    ZipUtils.zipDir(dir, zip);
    return zip;
  }
}<|MERGE_RESOLUTION|>--- conflicted
+++ resolved
@@ -1,22 +1,3 @@
-/*
- * SonarQube, open source software quality management tool.
- * Copyright (C) 2008-2014 SonarSource
- * mailto:contact AT sonarsource DOT com
- *
- * SonarQube is free software; you can redistribute it and/or
- * modify it under the terms of the GNU Lesser General Public
- * License as published by the Free Software Foundation; either
- * version 3 of the License, or (at your option) any later version.
- *
- * SonarQube is distributed in the hope that it will be useful,
- * but WITHOUT ANY WARRANTY; without even the implied warranty of
- * MERCHANTABILITY or FITNESS FOR A PARTICULAR PURPOSE.  See the GNU
- * Lesser General Public License for more details.
- *
- * You should have received a copy of the GNU Lesser General Public License
- * along with this program; if not, write to the Free Software Foundation,
- * Inc., 51 Franklin Street, Fifth Floor, Boston, MA  02110-1301, USA.
- */
 /*
  * SonarQube, open source software quality management tool.
  * Copyright (C) 2008-2014 SonarSource
@@ -91,11 +72,12 @@
   ActivityService activityService = mock(ActivityService.class);
   System2 system = mock(System2.class);
   ComputationService sut;
+  ProjectSettingsFactory settingsFactory = mock(ProjectSettingsFactory.class, Mockito.RETURNS_DEEP_STUBS);
 
   @Before
   public void setUp() throws Exception {
     DbClient dbClient = new DbClient(dbTester.database(), dbTester.myBatis(), new ComponentDao());
-    sut = new ComputationService(dbClient, steps, activityService, tempFolder, system);
+    sut = new ComputationService(dbClient, steps, activityService, settingsFactory, tempFolder, system);
 
     // db contains project with key "P1"
     dbTester.prepareDbUnit(getClass(), "shared.xml");
@@ -112,18 +94,9 @@
 
     sut.process(new ReportQueue.Item(dto, zip));
 
-<<<<<<< HEAD
-    // load report from db and parse it
-    ComputationService sut = new ComputationService(dbClient, steps, activityService, mock(ProjectSettingsFactory.class, Mockito.RETURNS_DEEP_STUBS));
-    AnalysisReportDto report = AnalysisReportDto.newForTests(1L);
-    report.setProjectKey("PROJECT_KEY");
-    assertThat(report.getStatus()).isNull();
-    sut.process(report);
-=======
     // report is integrated -> status is set to SUCCESS
     assertThat(dto.getStatus()).isEqualTo(AnalysisReportDto.Status.SUCCESS);
     assertThat(dto.getFinishedAt()).isNotNull();
->>>>>>> e29d4bfc
 
     // one info log at the end
     assertThat(logTester.logs(LoggerLevel.INFO)).hasSize(1);
@@ -171,13 +144,6 @@
     AnalysisReportDto dto = AnalysisReportDto.newForTests(1L).setProjectKey("P1").setUuid("U1");
     File zip = generateZip();
 
-<<<<<<< HEAD
-    // load report from db and parse it
-    ComputationService sut = new ComputationService(dbClient, steps, activityService, mock(ProjectSettingsFactory.class, Mockito.RETURNS_DEEP_STUBS));
-    AnalysisReportDto report = AnalysisReportDto.newForTests(1L);
-    report.setProjectKey("PROJECT_KEY");
-=======
->>>>>>> e29d4bfc
     try {
       sut.process(new ReportQueue.Item(dto, zip));
       fail();
