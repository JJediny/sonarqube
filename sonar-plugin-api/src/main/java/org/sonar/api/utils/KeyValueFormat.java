/*
 * SonarQube, open source software quality management tool.
 * Copyright (C) 2008-2014 SonarSource
 * mailto:contact AT sonarsource DOT com
 *
 * SonarQube is free software; you can redistribute it and/or
 * modify it under the terms of the GNU Lesser General Public
 * License as published by the Free Software Foundation; either
 * version 3 of the License, or (at your option) any later version.
 *
 * SonarQube is distributed in the hope that it will be useful,
 * but WITHOUT ANY WARRANTY; without even the implied warranty of
 * MERCHANTABILITY or FITNESS FOR A PARTICULAR PURPOSE.  See the GNU
 * Lesser General Public License for more details.
 *
 * You should have received a copy of the GNU Lesser General Public License
 * along with this program; if not, write to the Free Software Foundation,
 * Inc., 51 Franklin Street, Fifth Floor, Boston, MA  02110-1301, USA.
 */
package org.sonar.api.utils;

import com.google.common.collect.Maps;
import com.google.common.collect.Multiset;
import org.apache.commons.collections.Bag;
import org.apache.commons.lang.StringUtils;
import org.apache.commons.lang.math.NumberUtils;
import org.sonar.api.rules.RulePriority;

<<<<<<< HEAD
import javax.annotation.Nullable;
=======
import javax.annotation.CheckForNull;
import javax.annotation.Nullable;

>>>>>>> 20f2ddd5
import java.text.ParseException;
import java.text.SimpleDateFormat;
import java.util.Collection;
import java.util.Date;
import java.util.Map;
import java.util.Set;

/**
 * <p>Formats and parses key/value pairs with the text representation : "key1=value1;key2=value2". Field typing
 * is supported, to make conversion from/to primitive types easier for example.
 * <p/>
 * Since version 4.5.1, text keys and values are escaped if they contain the separator characters '=' or ';'.
 * <p/>
 * <b>Parsing examples</b>
 * <pre>
 *   Map&lt;String,String&gt; mapOfStrings = KeyValueFormat.parse("hello=world;foo=bar");
 *   Map&lt;String,Integer&gt; mapOfStringInts = KeyValueFormat.parseStringInt("one=1;two=2");
 *   Map&lt;Integer,String&gt; mapOfIntStrings = KeyValueFormat.parseIntString("1=one;2=two");
 *   Map&lt;String,Date&gt; mapOfStringDates = KeyValueFormat.parseStringDate("d1=2014-01-14;d2=2015-07-28");
 *
 *   // custom conversion
 *   Map&lt;String,MyClass&gt; mapOfStringMyClass = KeyValueFormat.parse("foo=xxx;bar=yyy",
 *     KeyValueFormat.newStringConverter(), new MyClassConverter());
 * </pre>
 * <p/>
 * <b>Formatting examples</b>
 * <pre>
 *   String output = KeyValueFormat.format(map);
 *
 *   Map&lt;Integer,String&gt; mapIntString;
 *   KeyValueFormat.formatIntString(mapIntString);
 * </pre>
 * @since 1.10
 */
public final class KeyValueFormat {
  public static final String PAIR_SEPARATOR = ";";
  public static final String FIELD_SEPARATOR = "=";

  private KeyValueFormat() {
    // only static methods
  }

  static class FieldParser {
    private static final char DOUBLE_QUOTE = '"';
    private final String csv;
    private int position = 0;

    FieldParser(String csv) {
      this.csv = csv;
    }

    @CheckForNull
    String nextKey() {
      return next('=');
    }

    @CheckForNull
    String nextVal() {
      return next(';');
    }

    @CheckForNull
    private String next(char separator) {
      if (position >= csv.length()) {
        return null;
      }
      StringBuilder result = new StringBuilder();
      boolean escaped = false;
      char firstChar = csv.charAt(position);
      char previous = (char) -1;
      // check if value is escaped by analyzing first character
      if (firstChar == DOUBLE_QUOTE) {
        escaped = true;
        position++;
        previous = firstChar;
      }

      boolean end = false;
      while (position < csv.length() && !end) {
        char c = csv.charAt(position);
        if (c == separator && !escaped) {
          end = true;
          position++;
        } else if (c == '\\' && escaped && position < csv.length() + 1 && csv.charAt(position + 1) == DOUBLE_QUOTE) {
          // on a backslash that escapes double-quotes -> keep double-quotes and jump after
          previous = DOUBLE_QUOTE;
          result.append(previous);
          position += 2;
        } else if (c == '"' && escaped && previous != '\\') {
          // on unescaped double-quotes -> end of escaping.
          // assume that next character is a separator (= or ;). This could be
          // improved to enforce check.
          end = true;
          position += 2;
        } else {
          result.append(c);
          previous = c;
          position++;
        }
      }
      return result.toString();
    }
  }

  public abstract static class Converter<T> {
    abstract String format(T type);

    @CheckForNull
    abstract T parse(String s);

    String escape(String s) {
      if (s.contains(FIELD_SEPARATOR) || s.contains(PAIR_SEPARATOR)) {
        return new StringBuilder()
          .append(FieldParser.DOUBLE_QUOTE)
          .append(s.replace("\"", "\\\""))
          .append(FieldParser.DOUBLE_QUOTE).toString();
      }
      return s;
    }
  }

  public static final class StringConverter extends Converter<String> {
    private static final StringConverter INSTANCE = new StringConverter();

    private StringConverter() {
    }

    @Override
    String format(String s) {
      return escape(s);
    }

    @Override
    String parse(String s) {
      return s;
    }
  }

  public static StringConverter newStringConverter() {
    return StringConverter.INSTANCE;
  }

  public static final class ToStringConverter extends Converter<Object> {
    private static final ToStringConverter INSTANCE = new ToStringConverter();

    private ToStringConverter() {
    }

    @Override
    String format(Object o) {
      return escape(o.toString());
    }

    @Override
    String parse(String s) {
      throw new UnsupportedOperationException("Can not parse with ToStringConverter: " + s);
    }
  }

  public static ToStringConverter newToStringConverter() {
    return ToStringConverter.INSTANCE;
  }

  public static final class IntegerConverter extends Converter<Integer> {
    private static final IntegerConverter INSTANCE = new IntegerConverter();

    private IntegerConverter() {
    }

    @Override
    String format(Integer s) {
      return s == null ? "" : String.valueOf(s);
    }

    @Override
    Integer parse(String s) {
      return StringUtils.isBlank(s) ? null : NumberUtils.toInt(s);
    }
  }

  public static IntegerConverter newIntegerConverter() {
    return IntegerConverter.INSTANCE;
  }

  public static final class PriorityConverter extends Converter<RulePriority> {
    private static final PriorityConverter INSTANCE = new PriorityConverter();

    private PriorityConverter() {
    }

    @Override
    String format(RulePriority s) {
      return s == null ? "" : s.toString();
    }

    @Override
    RulePriority parse(String s) {
      return StringUtils.isBlank(s) ? null : RulePriority.valueOf(s);
    }
  }

  public static PriorityConverter newPriorityConverter() {
    return PriorityConverter.INSTANCE;
  }

  public static final class DoubleConverter extends Converter<Double> {
    private static final DoubleConverter INSTANCE = new DoubleConverter();

    private DoubleConverter() {
    }

    @Override
    String format(Double d) {
      return d == null ? "" : String.valueOf(d);
    }

    @Override
    Double parse(String s) {
      return StringUtils.isBlank(s) ? null : NumberUtils.toDouble(s);
    }
  }

  public static DoubleConverter newDoubleConverter() {
    return DoubleConverter.INSTANCE;
  }

  public static class DateConverter extends Converter<Date> {
    private SimpleDateFormat dateFormat;

    private DateConverter(String format) {
      this.dateFormat = new SimpleDateFormat(format);
    }

    @Override
    String format(Date d) {
      return d == null ? "" : dateFormat.format(d);
    }

    @Override
    Date parse(String s) {
      try {
        return StringUtils.isBlank(s) ? null : dateFormat.parse(s);
      } catch (ParseException e) {
        throw new IllegalArgumentException("Not a date with format: " + dateFormat.toPattern(), e);
      }
    }
  }

  public static DateConverter newDateConverter() {
    return newDateConverter(DateUtils.DATE_FORMAT);
  }

  public static DateConverter newDateTimeConverter() {
    return newDateConverter(DateUtils.DATETIME_FORMAT);
  }

  public static DateConverter newDateConverter(String format) {
    return new DateConverter(format);
  }

  /**
   * If input is null, then an empty map is returned.
   */
<<<<<<< HEAD
  @Deprecated
  public static class DateTimeConverter extends DateConverter {
    public DateTimeConverter() {
      super(DateUtils.DATETIME_FORMAT);
    }
  }

  public static <K, V> Map<K, V> parse(@Nullable String data, Converter<K> keyConverter, Converter<V> valueConverter) {
=======
  public static <K, V> Map<K, V> parse(@Nullable String input, Converter<K> keyConverter, Converter<V> valueConverter) {
>>>>>>> 20f2ddd5
    Map<K, V> map = Maps.newLinkedHashMap();
    if (input != null) {
      FieldParser reader = new FieldParser(input);
      boolean end = false;
      while (!end) {
        String key = reader.nextKey();
        if (key == null) {
          end = true;
        } else {
          String val = StringUtils.defaultString(reader.nextVal(), "");
          map.put(keyConverter.parse(key), valueConverter.parse(val));
        }
      }
    }
    return map;
  }

  public static Map<String, String> parse(@Nullable String data) {
    return parse(data, newStringConverter(), newStringConverter());
  }

  /**
   * @since 2.7
   */
  public static Map<String, Integer> parseStringInt(@Nullable String data) {
    return parse(data, newStringConverter(), newIntegerConverter());
  }

  /**
   * @since 2.7
   */
  public static Map<String, Double> parseStringDouble(@Nullable String data) {
    return parse(data, newStringConverter(), newDoubleConverter());
  }

  /**
   * @since 2.7
   */
  public static Map<Integer, String> parseIntString(@Nullable String data) {
    return parse(data, newIntegerConverter(), newStringConverter());
  }

  /**
   * @since 2.7
   */
  public static Map<Integer, Double> parseIntDouble(@Nullable String data) {
    return parse(data, newIntegerConverter(), newDoubleConverter());
  }

  /**
   * @since 2.7
   */
  public static Map<Integer, Date> parseIntDate(@Nullable String data) {
    return parse(data, newIntegerConverter(), newDateConverter());
  }

  /**
   * @since 2.7
   */
  public static Map<Integer, Integer> parseIntInt(@Nullable String data) {
    return parse(data, newIntegerConverter(), newIntegerConverter());
  }

  /**
   * @since 2.7
   */
  public static Map<Integer, Date> parseIntDateTime(@Nullable String data) {
    return parse(data, newIntegerConverter(), newDateTimeConverter());
  }

<<<<<<< HEAD
  /**
   * Value of pairs is the occurrences of the same single key. A multiset is sometimes called a bag.
   * For example parsing "foo=2;bar=1" creates a multiset with 3 elements : foo, foo and bar.
   */
  /**
   * @since 2.7
   */
  public static <K> Multiset<K> parseMultiset(@Nullable String data, Converter<K> keyConverter) {
    // to keep the same order
    Multiset<K> multiset = LinkedHashMultiset.create();
    if (data != null) {
      String[] pairs = StringUtils.split(data, PAIR_SEPARATOR);
      for (String pair : pairs) {
        String[] keyValue = StringUtils.split(pair, FIELD_SEPARATOR);
        String key = keyValue[0];
        String value = keyValue.length == 2 ? keyValue[1] : "0";
        multiset.add(keyConverter.parse(key), new IntegerConverter().parse(value));
      }
    }
    return multiset;
  }


  /**
   * @since 2.7
   */
  public static Multiset<Integer> parseIntegerMultiset(@Nullable String data) {
    return parseMultiset(data, newIntegerConverter());
  }

  /**
   * @since 2.7
   */
  public static Multiset<String> parseMultiset(@Nullable String data) {
    return parseMultiset(data, newStringConverter());
  }

  /**
   * Transforms a string with the following format: "key1=value1;key2=value2..."
   * into a Map<KEY, VALUE>. Requires to implement the transform(key,value) method
   *
   * @param data        the input string
   * @param transformer the interface to implement
   * @return a Map of <key, value>
   * @deprecated since 2.7
   */
  @Deprecated
  public static <K, V> Map<K, V> parse(@Nullable String data, Transformer<K, V> transformer) {
    Map<String, String> rawData = parse(data);
    Map<K, V> map = new HashMap<K, V>();
    for (Map.Entry<String, String> entry : rawData.entrySet()) {
      KeyValue<K, V> keyVal = transformer.transform(entry.getKey(), entry.getValue());
      if (keyVal != null) {
        map.put(keyVal.getKey(), keyVal.getValue());
      }
    }
    return map;
  }

=======
>>>>>>> 20f2ddd5
  private static <K, V> String formatEntries(Collection<Map.Entry<K, V>> entries, Converter<K> keyConverter, Converter<V> valueConverter) {
    StringBuilder sb = new StringBuilder();
    boolean first = true;
    for (Map.Entry<K, V> entry : entries) {
      if (!first) {
        sb.append(PAIR_SEPARATOR);
      }
      sb.append(keyConverter.format(entry.getKey()));
      sb.append(FIELD_SEPARATOR);
      if (entry.getValue() != null) {
        sb.append(valueConverter.format(entry.getValue()));
      }
      first = false;
    }
    return sb.toString();
  }

  private static <K> String formatEntries(Set<Multiset.Entry<K>> entries, Converter<K> keyConverter) {
    StringBuilder sb = new StringBuilder();
    boolean first = true;
    for (Multiset.Entry<K> entry : entries) {
      if (!first) {
        sb.append(PAIR_SEPARATOR);
      }
      sb.append(keyConverter.format(entry.getElement()));
      sb.append(FIELD_SEPARATOR);
      sb.append(newIntegerConverter().format(entry.getCount()));
      first = false;
    }
    return sb.toString();
  }

  /**
   * @since 2.7
   */
  public static <K, V> String format(Map<K, V> map, Converter<K> keyConverter, Converter<V> valueConverter) {
    return formatEntries(map.entrySet(), keyConverter, valueConverter);
  }

  /**
   * @since 2.7
   */
  public static String format(Map map) {
    return format(map, newToStringConverter(), newToStringConverter());
  }

  /**
   * @since 2.7
   */
  public static String formatIntString(Map<Integer, String> map) {
    return format(map, newIntegerConverter(), newStringConverter());
  }

  /**
   * @since 2.7
   */
  public static String formatIntDouble(Map<Integer, Double> map) {
    return format(map, newIntegerConverter(), newDoubleConverter());
  }

  /**
   * @since 2.7
   */
  public static String formatIntDate(Map<Integer, Date> map) {
    return format(map, newIntegerConverter(), newDateConverter());
  }

  /**
   * @since 2.7
   */
  public static String formatIntDateTime(Map<Integer, Date> map) {
    return format(map, newIntegerConverter(), newDateTimeConverter());
  }

  /**
   * @since 2.7
   */
  public static String formatStringInt(Map<String, Integer> map) {
    return format(map, newStringConverter(), newIntegerConverter());
  }

  /**
   * @since 2.7
   */
  public static <K> String format(Multiset<K> multiset, Converter<K> keyConverter) {
    return formatEntries(multiset.entrySet(), keyConverter);
  }

  public static String format(Multiset multiset) {
    return format(multiset, newToStringConverter());
  }

  /**
   * @since 1.11
   * @deprecated use Multiset from google collections instead of commons-collections bags
   */
  @Deprecated
  public static String format(Bag bag, int var) {
    StringBuilder sb = new StringBuilder();
    if (bag != null) {
      boolean first = true;
      for (Object obj : bag.uniqueSet()) {
        if (!first) {
          sb.append(PAIR_SEPARATOR);
        }
        sb.append(obj.toString());
        sb.append(FIELD_SEPARATOR);
        sb.append(bag.getCount(obj) + var);
        first = false;
      }
    }
    return sb.toString();
  }
<<<<<<< HEAD


  /**
   * @deprecated since 2.7. Replaced by Converter
   */
  @Deprecated
  public interface Transformer<K, V> {
    KeyValue<K, V> transform(String key, String value);
  }

  /**
   * Implementation of Transformer<String, Double>
   *
   * @deprecated since 2.7 replaced by Converter
   */
  @Deprecated
  public static class StringNumberPairTransformer implements Transformer<String, Double> {
    @Override
    public KeyValue<String, Double> transform(String key, String value) {
      return new KeyValue<String, Double>(key, toDouble(value));
    }
  }

  /**
   * Implementation of Transformer<Double, Double>
   *
   * @deprecated since 2.7. Replaced by Converter
   */
  @Deprecated
  public static class DoubleNumbersPairTransformer implements Transformer<Double, Double> {
    @Override
    public KeyValue<Double, Double> transform(String key, String value) {
      return new KeyValue<Double, Double>(toDouble(key), toDouble(value));
    }
  }

  /**
   * Implementation of Transformer<Integer, Integer>
   *
   * @deprecated since 2.7. Replaced by Converter
   */
  @Deprecated
  public static class IntegerNumbersPairTransformer implements Transformer<Integer, Integer> {
    @Override
    public KeyValue<Integer, Integer> transform(String key, String value) {
      return new KeyValue<Integer, Integer>(toInteger(key), toInteger(value));
    }
  }


  /**
   * Implementation of Transformer<RulePriority, Integer>
   *
   * @deprecated since 2.7. Replaced by Converter
   */
  @Deprecated
  public static class RulePriorityNumbersPairTransformer implements Transformer<RulePriority, Integer> {

    @Override
    public KeyValue<RulePriority, Integer> transform(String key, String value) {
      try {
        if (StringUtils.isBlank(value)) {
          value = "0";
        }
        return new KeyValue<RulePriority, Integer>(RulePriority.valueOf(key.toUpperCase()), Integer.parseInt(value));
      } catch (Exception e) {
        LoggerFactory.getLogger(RulePriorityNumbersPairTransformer.class).warn("Property " + key + " has invalid value: " + value, e);
        return null;
      }
    }
  }

  private static Double toDouble(String value) {
    return StringUtils.isBlank(value) ? null : NumberUtils.toDouble(value);
  }

  private static Integer toInteger(String value) {
    return StringUtils.isBlank(value) ? null : NumberUtils.toInt(value);
  }
=======
>>>>>>> 20f2ddd5
}<|MERGE_RESOLUTION|>--- conflicted
+++ resolved
@@ -26,13 +26,9 @@
 import org.apache.commons.lang.math.NumberUtils;
 import org.sonar.api.rules.RulePriority;
 
-<<<<<<< HEAD
-import javax.annotation.Nullable;
-=======
 import javax.annotation.CheckForNull;
 import javax.annotation.Nullable;
 
->>>>>>> 20f2ddd5
 import java.text.ParseException;
 import java.text.SimpleDateFormat;
 import java.util.Collection;
@@ -296,18 +292,7 @@
   /**
    * If input is null, then an empty map is returned.
    */
-<<<<<<< HEAD
-  @Deprecated
-  public static class DateTimeConverter extends DateConverter {
-    public DateTimeConverter() {
-      super(DateUtils.DATETIME_FORMAT);
-    }
-  }
-
-  public static <K, V> Map<K, V> parse(@Nullable String data, Converter<K> keyConverter, Converter<V> valueConverter) {
-=======
   public static <K, V> Map<K, V> parse(@Nullable String input, Converter<K> keyConverter, Converter<V> valueConverter) {
->>>>>>> 20f2ddd5
     Map<K, V> map = Maps.newLinkedHashMap();
     if (input != null) {
       FieldParser reader = new FieldParser(input);
@@ -378,68 +363,6 @@
     return parse(data, newIntegerConverter(), newDateTimeConverter());
   }
 
-<<<<<<< HEAD
-  /**
-   * Value of pairs is the occurrences of the same single key. A multiset is sometimes called a bag.
-   * For example parsing "foo=2;bar=1" creates a multiset with 3 elements : foo, foo and bar.
-   */
-  /**
-   * @since 2.7
-   */
-  public static <K> Multiset<K> parseMultiset(@Nullable String data, Converter<K> keyConverter) {
-    // to keep the same order
-    Multiset<K> multiset = LinkedHashMultiset.create();
-    if (data != null) {
-      String[] pairs = StringUtils.split(data, PAIR_SEPARATOR);
-      for (String pair : pairs) {
-        String[] keyValue = StringUtils.split(pair, FIELD_SEPARATOR);
-        String key = keyValue[0];
-        String value = keyValue.length == 2 ? keyValue[1] : "0";
-        multiset.add(keyConverter.parse(key), new IntegerConverter().parse(value));
-      }
-    }
-    return multiset;
-  }
-
-
-  /**
-   * @since 2.7
-   */
-  public static Multiset<Integer> parseIntegerMultiset(@Nullable String data) {
-    return parseMultiset(data, newIntegerConverter());
-  }
-
-  /**
-   * @since 2.7
-   */
-  public static Multiset<String> parseMultiset(@Nullable String data) {
-    return parseMultiset(data, newStringConverter());
-  }
-
-  /**
-   * Transforms a string with the following format: "key1=value1;key2=value2..."
-   * into a Map<KEY, VALUE>. Requires to implement the transform(key,value) method
-   *
-   * @param data        the input string
-   * @param transformer the interface to implement
-   * @return a Map of <key, value>
-   * @deprecated since 2.7
-   */
-  @Deprecated
-  public static <K, V> Map<K, V> parse(@Nullable String data, Transformer<K, V> transformer) {
-    Map<String, String> rawData = parse(data);
-    Map<K, V> map = new HashMap<K, V>();
-    for (Map.Entry<String, String> entry : rawData.entrySet()) {
-      KeyValue<K, V> keyVal = transformer.transform(entry.getKey(), entry.getValue());
-      if (keyVal != null) {
-        map.put(keyVal.getKey(), keyVal.getValue());
-      }
-    }
-    return map;
-  }
-
-=======
->>>>>>> 20f2ddd5
   private static <K, V> String formatEntries(Collection<Map.Entry<K, V>> entries, Converter<K> keyConverter, Converter<V> valueConverter) {
     StringBuilder sb = new StringBuilder();
     boolean first = true;
@@ -553,86 +476,4 @@
     }
     return sb.toString();
   }
-<<<<<<< HEAD
-
-
-  /**
-   * @deprecated since 2.7. Replaced by Converter
-   */
-  @Deprecated
-  public interface Transformer<K, V> {
-    KeyValue<K, V> transform(String key, String value);
-  }
-
-  /**
-   * Implementation of Transformer<String, Double>
-   *
-   * @deprecated since 2.7 replaced by Converter
-   */
-  @Deprecated
-  public static class StringNumberPairTransformer implements Transformer<String, Double> {
-    @Override
-    public KeyValue<String, Double> transform(String key, String value) {
-      return new KeyValue<String, Double>(key, toDouble(value));
-    }
-  }
-
-  /**
-   * Implementation of Transformer<Double, Double>
-   *
-   * @deprecated since 2.7. Replaced by Converter
-   */
-  @Deprecated
-  public static class DoubleNumbersPairTransformer implements Transformer<Double, Double> {
-    @Override
-    public KeyValue<Double, Double> transform(String key, String value) {
-      return new KeyValue<Double, Double>(toDouble(key), toDouble(value));
-    }
-  }
-
-  /**
-   * Implementation of Transformer<Integer, Integer>
-   *
-   * @deprecated since 2.7. Replaced by Converter
-   */
-  @Deprecated
-  public static class IntegerNumbersPairTransformer implements Transformer<Integer, Integer> {
-    @Override
-    public KeyValue<Integer, Integer> transform(String key, String value) {
-      return new KeyValue<Integer, Integer>(toInteger(key), toInteger(value));
-    }
-  }
-
-
-  /**
-   * Implementation of Transformer<RulePriority, Integer>
-   *
-   * @deprecated since 2.7. Replaced by Converter
-   */
-  @Deprecated
-  public static class RulePriorityNumbersPairTransformer implements Transformer<RulePriority, Integer> {
-
-    @Override
-    public KeyValue<RulePriority, Integer> transform(String key, String value) {
-      try {
-        if (StringUtils.isBlank(value)) {
-          value = "0";
-        }
-        return new KeyValue<RulePriority, Integer>(RulePriority.valueOf(key.toUpperCase()), Integer.parseInt(value));
-      } catch (Exception e) {
-        LoggerFactory.getLogger(RulePriorityNumbersPairTransformer.class).warn("Property " + key + " has invalid value: " + value, e);
-        return null;
-      }
-    }
-  }
-
-  private static Double toDouble(String value) {
-    return StringUtils.isBlank(value) ? null : NumberUtils.toDouble(value);
-  }
-
-  private static Integer toInteger(String value) {
-    return StringUtils.isBlank(value) ? null : NumberUtils.toInt(value);
-  }
-=======
->>>>>>> 20f2ddd5
 }